# Auth Inbox 验证邮局 📬

[English](https://github.com/TooonyChen/AuthInbox/blob/main/README.md) | [简体中文](https://github.com/TooonyChen/AuthInbox/blob/main/README_CN.md)

**Auth Inbox** 是一个自建的开源多邮箱验证码的接码平台，基于 [Cloudflare](https://cloudflare.com/) 的免费服务。它可以自动处理收到的邮件，提取验证码或链接，并将其存储在数据库中。管理员可以通过一个用户友好的网页界面轻松查看提取的信息。AuthInbox 还支持通过 Bark 进行实时通知，使其成为一个全面且省心的邮件认证管理解决方案。

不想在主邮箱中收到广告和垃圾邮件？想要多个备用邮箱用于注册服务和网站？试试这个吧！

![框架](https://github.com/user-attachments/assets/43492318-0ea9-464d-94e2-f1c810c192e8)


---

## 目录 📑

- [功能](#features)
- [使用的技术](#technologies-used)
- [安装](#installation)
- [许可证](#license)
- [截图](#Screenshots)

---

## 功能 ✨

- **邮件处理**：自动捕获和存储收到的邮件。
- **验证码提取**：利用 AI 从邮件中提取验证码、链接和组织名称。
- **安全前端**：提供受 Basic Access Authentication 保护的网页界面，用于查看提取的验证码。
- **实时通知**：当提取到新的验证码时，可选通过 Bark 发送通知。
- **数据库集成**：将原始和处理过的邮件数据存储在 D1Database 中。

---

## 使用的技术 🛠️

- **Cloudflare Workers**: 无服务器平台，用于处理邮件处理和Web请求。
- **Cloudflare D1**: Cloudflare的无服务器SQL数据库，用于存储邮件数据。
- **TypeScript**: 强类型编程语言，确保代码的稳健性和可维护性。
- **AI 提示词优化**: 定制的提示确保从多种邮件格式中精确提取标题、代码和主题。
- **Google AI Studio API**: 利用优化的AI提示从邮件中提取相关信息，以提升数据的准确性和可靠性。
- **Bark API**: 可选集成，用于发送实时通知。
- **HTML/CSS**: 前端界面，具有响应式和现代化设计。
- **Google Fonts**: 通过一致的排版增强Web界面的视觉吸引力。


---

## AI 提示词优化 🧠

为了确保从收到的电子邮件中准确提取信息，我们使用Google AI Studio API实施了AI提示优化。通过设计精确且具有上下文意识的提示，AI可以可靠地识别和提取关键要素，如：

- **组织名称（标题）**: 识别发件人的组织或公司。
- **验证码/链接**: 提取账户验证所需的代码、链接或密码。
- **电子邮件主题**: 总结电子邮件的主要目的，例如“账户验证”或“密码重置”。

**提示词如下:**
```plaintext
Email content: [Insert raw email content here].

Please read the email and extract the following information:
1. Code/Link/Password from the email (if available).
2. Organization name (title) from which the email is sent.
3. A brief summary of the email's topic (e.g., 'account verification').

Format the output as JSON with this structure:
{
  "title": "The organization or company that sent the verification code (e.g., 'Netflix')",
  "code": "The extracted verification code, link, or password (e.g., '123456' or 'https://example.com/verify?code=123456')",
  "topic": "A brief summary of the email's topic (e.g., 'account verification')",
  "codeExist": 1
}

If both a code and a link are present, include both in the 'code' field like this:
"code": "code, link"

If there is no code, clickable link, or this is an advertisement email, return:
{
  "codeExist": 0
}

```

---

## 安装 ⚙️
0. **先决条件**

	- 创建一个 [Google AI Studio API](https://aistudio.google.com/)

	- 在你的 [Cloudflare](https://dash.cloudflare.com/) 账户上绑定一个域名

	  - 获取你的Cloudflare 账户 ID, 可在 [Cloudflare API Tokens](https://dash.cloudflare.com/profile/api-tokens) 中找到

      - 获取你的 Cloudflare API Token，可在 [Cloudflare API Tokens](https://dash.cloudflare.com/profile/api-tokens) 中找到

	- （可选）下载[Bark App](https://bark.day.app/)，在App中获得一个Bark Token

1. **使用 Github Pages 进行安装**

	1. **创建 D1 数据库**

		1. 进入 [Cloudflare 仪表盘](https://dash.cloudflare.com/) -> `Workers & Pages` -> `D1 SQL Database` -> `Create`

		2. 输入名称 `inbox-d1` 并点击 `Create`

		3. 创建 `inbox-d1` 后，点击进入并找到 `Console`

		4. 在控制台中执行 [db/schema.sql](https://github.com/TooonyChen/AuthInbox/blob/main/db/schema.sql) 中的 SQL 命令，直接复制、粘贴并执行它。

		5. 复制 `database_id` 和 `database_name`，用于下一步配置 `TOML` 文件时使用

	2. **部署 Cloudflare Worker**

		[![Deploy to Cloudflare Workers](https://deploy.workers.cloudflare.com/button)](https://deploy.workers.cloudflare.com/?url=https://github.com/TooonyChen/AuthInbox)

		1. 点击上方按钮 fork 此仓库，或直接 fork 此仓库。

		2. 打开你 fork 的仓库，找到 `Actions` 页面，找到 `Deploy Auth Inbox to Cloudflare Workers`，并点击 `enable workflow` 激活 workflow。

		3. 然后，在仓库页面中，导航到 `Settings` -> `Secrets and variables` -> `Actions` -> `Repository secrets`，并添加以下 secrets：
			- `CLOUDFLARE_ACCOUNT_ID`: Cloudflare 账户 ID。
			- `CLOUDFLARE_API_TOKEN`: Cloudflare API Token。
			- `TOML`: 配置文件，参考 [带有注释的wrangler.toml](https://github.com/TooonyChen/AuthInbox/blob/main/wrangler.toml.example)。**添加至secrets时，请使用[不带注释的版本](https://github.com/TooonyChen/AuthInbox/blob/main/wrangler.toml.example.clear)来避免奇怪的报错。**

		4. 返回你仓库的 `Actions` 页面，找到 `Deploy Auth Inbox to Cloudflare Workers`，并按 `Run workflow` 来部署 worker。如果没找到 `Run workflow` 按钮，请你随便修改一下repo中的`readme.md`文件，让Github Actions自动运行。

		5. 部署成功后，你可以在 `Deploy Auth Inbox to Cloudflare Workers` 的 workflow 日志中找到你的 worker URL。

<<<<<<< HEAD
		6. 完成！✅ 请前往第三步：设置邮件转发。
=======
		6. 你可以在 workflow 日志页面的右上角找到 `delete all logs` 来删除日志，删除它来避免数据外泄。

		7. 完成！✅ 你现在可以访问你的新部署的 Auth Inbox URL，查看电子邮件结果。
>>>>>>> 57dd096a

2. **使用 Wrangler 命令行部署到 Cloudflare Workers**

   1. **初始化**

      ```bash
      npm install wrangler -g # 安装 wrangler
      git clone https://github.com/TooonyChen/AuthInbox.git # 克隆仓库
      cd AuthInbox # 切换目录
      npm install # 安装依赖
      ```

   2. **创建 d1 数据库**

      当你第一次执行 [Wrangler](https://developers.cloudflare.com/workers/wrangler/get-started/) 登录命令时，系统会提示你登录。按提示操作即可。

      ```bash
      npx wrangler d1 execute inbox-d1 --local --file=./db/schema.sql # 创建名为 'inbox-d1' 的 d1 数据库
      ```
      你将会看到如下结果：
      ```bash
      ✅ Successfully created DB 'inbox-d1'

      [[d1_databases]]
      binding = "DB" # 在你的 Worker 中通过 env.DB 访问
      database_name = "inbox-d1"
      database_id = "<你的数据库的唯一ID>"
      ```
      请从终端复制结果，你将在下一步中使用它们。

   3. **配置环境变量**

   使用项目根目录下的 `wrangler.toml` 文件，并添加所需的环境变量：

   ```toml
   name = "auth-inbox"
   type = "typescript"

   [vars]
   UseBark = 'true' # 设置为 'true' 启用 Bark，设置为 'false' 禁用
   barkUrl = "https://api.day.app"
   barkTokens = "[token1, token2]" # 填写你 iOS 设备上的 Bark tokens，可从 https://bark.day.app/ 下载应用获取，可以填写多个。如果你只想用一个，那么填写 '[token1]'
   FrontEndAdminID = "admin" # 你的登录 ID
   FrontEndAdminPassword = "password" # 你的登录密码
   GoogleAPIKey = "xxxxxxxxxxx" # 你的 Google API key，如果没有可以前往 https://aistudio.google.com/ 生成一个

   [[d1_databases]] # 从步骤 2 的终端结果中复制这些行。
   binding = "DB"
   database_name = "inbox-d1" # 从步骤 2 中复制
   database_id = "<你的数据库的唯一ID>" # 从步骤 2 中复制
   ```

   4. **部署你的 worker** 🌐

   部署你的 Worker 以使项目在互联网上可访问。运行以下命令：
   ```bash
   npx wrangler deploy
   ```
   你将看到如下输出：
   ```
   output: https://auth-inbox.<你的子域名>.workers.dev
   ```
   你现在可以访问该 URL 来查看你部署的 Auth Inbox 的邮件面板。

3. **设置邮件转发** ✉️

   前往 [Cloudflare Dashboard](https://dash.cloudflare.com/) -> `Websites` -> `<你的域名>` -> `Email` -> `Email-Routing` -> `Routing Rules`

   如果你想使用“接收所有地址”：
   ![image](https://github.com/user-attachments/assets/53e5a939-6b03-4ca6-826a-7a5f02f361ac)

   如果你想使用“自定义地址”：
   ![image](https://github.com/user-attachments/assets/b0d0ab94-c2ad-4870-ac08-d53e64b2c880)

4. **完成！** ✅

   现在你可以访问你的新部署的 Auth Inbox URL，查看电子邮件结果。

---

## 许可证 📜

本项目基于 [MIT License](LICENSE) 许可证。

---

## 截图 📸

![image](https://github.com/user-attachments/assets/41db550c-8340-4315-ba87-85330abc5dfb)


---

## 鸣谢 🙏

- 感谢 **Cloudflare Workers** 提供强大的无服务器平台。
- 感谢 **Google Gemini AI** 提供智能的邮件内容提取功能。
- 感谢 **Bark** 提供实时通知能力。
- 感谢 **开源社区** 为像 Auth Inbox 这样的项目提供灵感和支持。
- 感谢 **ChatGPT** 协助我写代码

---
## TODO 📝
- [ ] **多用户支持**：增加管理多用户的功能，以提高灵活性并扩展使用范围。
- [ ] **增强前端设计**：改进网页界面的UI/UX设计，使其更加现代化和用户友好。

- [ ] **API**: 添加API接口。
<|MERGE_RESOLUTION|>--- conflicted
+++ resolved
@@ -126,13 +126,9 @@
 
 		5. 部署成功后，你可以在 `Deploy Auth Inbox to Cloudflare Workers` 的 workflow 日志中找到你的 worker URL。
 
-<<<<<<< HEAD
-		6. 完成！✅ 请前往第三步：设置邮件转发。
-=======
-		6. 你可以在 workflow 日志页面的右上角找到 `delete all logs` 来删除日志，删除它来避免数据外泄。
-
-		7. 完成！✅ 你现在可以访问你的新部署的 Auth Inbox URL，查看电子邮件结果。
->>>>>>> 57dd096a
+		6. 在 workflow 日志页面的右上角找到 `delete all logs` 来删除日志，删除它来避免数据外泄。
+
+		7. 完成！✅ 请前往第三步：设置邮件转发。
 
 2. **使用 Wrangler 命令行部署到 Cloudflare Workers**
 
@@ -236,7 +232,8 @@
 
 ---
 ## TODO 📝
+
+- [x] **Github Pages 部署**：通过 Github Actions 自动部署到 Cloudflare Workers。
 - [ ] **多用户支持**：增加管理多用户的功能，以提高灵活性并扩展使用范围。
 - [ ] **增强前端设计**：改进网页界面的UI/UX设计，使其更加现代化和用户友好。
-
 - [ ] **API**: 添加API接口。
